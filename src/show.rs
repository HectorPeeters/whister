/*!
 * This module implements some functions for showing the game state to the player.
 */

use std::{thread, time::Duration, io::{stdin, stdout, Write, self}};

use termion::{raw::IntoRawMode, input::TermRead, event::Key};

use crate::deck::Deck;

macro_rules! print_player {
    ($x:expr) => {   
        print!("{}", match $x {
            0 => "\x1b[1;92mYou!".to_string(),
            _ => format!("\x1b[1;91mPlayer {}", $x),
        });
        clear_fmt();
    };
}

pub fn clear() {
    println!("\x1b[1J\x1b[H");
}

fn clear_fmt() {
    print!("\x1b[0m");
}

pub fn show_table_wait(table: &Deck) {
    clear();
    println!("Current table: \n{}\n", table);
    thread::sleep(Duration::from_millis(500));
}

pub fn show_table(table: &Deck) {
    clear();
    println!("Current table: \n{}\n", table);
}

pub fn dealer(dealer: usize) {
    clear();
    print!("The current dealer is Player ");
    print_player!(dealer);
    println!("\n");
}

pub fn wait() {
    thread::sleep(Duration::from_millis(500));
}

pub fn show_last_non_empty(deck: &Vec<Deck>) {
    if !deck.is_empty() {
        println!("Played trick:\n{}\n",deck[deck.len()-1]);
    }
}

pub fn winner(player_id: usize) {
<<<<<<< HEAD
    print!("Winner this round: ");
    print_player!(player_id);
    println!("\n");
=======
    println!("Winner this round: {}", match player_id {
        0 => "\x1b[1;92mYou!".to_string(),
        _ => format!("\x1b[1;91mPlayer {}", player_id),
    });
    clear_fmt();
}

pub fn wait_q() {
    println!("\x1b[3mPress [Q] to continue.\x1b[0m");

    let stdin = stdin();
    let mut stdout = stdout().into_raw_mode().unwrap();

    write!(stdout, "{}", termion::cursor::Hide).unwrap();

    stdout.flush().unwrap();

    for c in stdin.keys() {
        {
            if let Key::Char('q') = c.unwrap() {
                break;
            }
        }
    }
    write!(stdout, "{}", termion::cursor::Show).unwrap();
}

pub fn wait_any() {
    println!("\x1b[3mPress [any key] to continue.\x1b[0m");

    let stdin = stdin();
    let mut stdout = stdout().into_raw_mode().unwrap();

    write!(stdout, "{}", termion::cursor::Hide).unwrap();

    stdout.flush().unwrap();

    // just wait for one key to be pressed
    if stdin.keys().next().is_some() {}

    write!(stdout, "{}", termion::cursor::Show).unwrap();
}

pub fn wait_enter() {
    println!("\x1b[3mPress [enter key] to continue.\x1b[0m");

    let stdin = stdin();
    let mut stdout = stdout().into_raw_mode().unwrap();

    write!(stdout, "{}", termion::cursor::Hide).unwrap();

    stdout.flush().unwrap();

    for c in stdin.keys() {
        if let Key::Char('\n') = c.unwrap() {
            break;
        }
    }
    write!(stdout, "{}", termion::cursor::Show).unwrap();
}

/// returns `true` if user entered y, otherwise false
/// 
/// `default` is returned when neither y or n is entered
pub fn yes_or_no(default: bool) -> bool {
    io::stdout().flush().unwrap();
    
    let mut input = String::new();
    match io::stdin().read_line(&mut input) {
        Ok(n) => {
            if n > 0 {
                if default {
                    !input.contains('n')
                } else {
                    input.contains('y')
                }
            } else {
                default
            }
        }
        Err(_) => default,
    }
}

fn without_return(input: &str) -> String {
    let split: Vec<&str> = input.split('\n').collect();
    String::from(split[0])
}

/// returns `true` if user entered y, otherwise false
/// 
/// `default` is returned when neither y or n is entered
pub fn get_answer() -> Option<String> {
    io::stdout().flush().unwrap();
    
    let mut input = String::new();
    match io::stdin().read_line(&mut input) {
        Ok(n) => {
            if n > 0 {
                Some(without_return(input.as_str()))
            } else {
                None
            }
        }
        Err(_) => None,
    }
>>>>>>> 48e86c4a
}<|MERGE_RESOLUTION|>--- conflicted
+++ resolved
@@ -55,16 +55,9 @@
 }
 
 pub fn winner(player_id: usize) {
-<<<<<<< HEAD
     print!("Winner this round: ");
     print_player!(player_id);
     println!("\n");
-=======
-    println!("Winner this round: {}", match player_id {
-        0 => "\x1b[1;92mYou!".to_string(),
-        _ => format!("\x1b[1;91mPlayer {}", player_id),
-    });
-    clear_fmt();
 }
 
 pub fn wait_q() {
@@ -166,5 +159,4 @@
         }
         Err(_) => None,
     }
->>>>>>> 48e86c4a
 }